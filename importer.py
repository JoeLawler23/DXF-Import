'''
Module for importing and exporting DXF/CSV/TXT files
'''

import csv
import re
from logging import warning
from typing import Iterable, List, Optional, Tuple
<<<<<<< HEAD
import geometry_to_line
=======
>>>>>>> e74f08ff

import ezdxf
from ezdxf.document import Drawing
from ezdxf.entitydb import EntitySpace
from ezdxf.layouts.layout import Modelspace
from ezdxf.math import Vertex

__author__ = 'Joseph Lawler'
<<<<<<< HEAD
__version__ = '1.2.0'
=======
__version__ = '1.1.0'
>>>>>>> e74f08ff

CONVERSION_FACTORS = (
    1.0,  # 0 = Unitless (NO CONVERION USED)
    3.9370079*10**5,  # 1 = Inches
    3.2808399*10**6,  # 2 = Feet
    6.2137119*10**10,  # 3 = Miles
    1.0*10**3,  # 4 = Millimeters
    1.0*10**4,  # 5 = Centimeters
    1.0*10**6,  # 6 = Meters
    1.0*10**9,  # 7 = Kilometers
    39.37007874015748,  # 8 = Microinches
    39.37007874015748*10**3,  # 9 = Mils
    1.093613*10**6,  # 10 = Yards
    1.0*10**4,  # 11 = Angstroms
    1.0*10**3,  # 12 = Nanometers
    1.0,  # 13 = Microns (CONVERTED TO)
    1.0*10**5,  # 14 = Decimeters
    1.0*10**7,  # 15 = Decameters
    1.0*10**8,  # 16 = Hectometers
    1.0*10**15,  # 17 = Gigameters
    6.6845871226706*10**18,  # 18 = Astronomical units
    1.0570008340246*10**22,  # 19 = Light years
    3.2407792700054*10**23,  # 20 = Parsecs
    3.2808399*10**6,  # 21 = US Survey Feet
    3.9370079*10**5,  # 22 = US Survey Inch
    1.093613*10**6,  # 23 = US Survey Yard
    6.2137119*10**10  # 24 = US Survey Mile
)

UNIT_TABLE = (
    'in',  # Inches  (value = 1)
    'ft',  # Feet
    'mi',  # Miles
    'mm',  # Milimeters
    'cm',  # Centimeters
    'm',  # Meters
    'km',  # Kilometers
    'ui',  # Microinches
    'mil',  # Mils
    'yd',  # Yards
    'a',  # Angstroms
    'nm',  # Nanometers
    'um',  # Microns
    'dm',  # Decimeters
    'dam',  # Decameters
    'hm',  # Hectometers
    'gm',  # Gigameters
    'au',  # Astronomical units
    'ly',  # Light years
    'pc',  # Parsecs
    'usft',  # US Survey Feet
    'usin',  # US Survey Inch
    'usyd',  # US Survey Yard
    'usmi',  # US Survey Mile
)

<<<<<<< HEAD
=======

>>>>>>> e74f08ff
# Define type for containing geometry elements
TGeometryItem = Tuple[str, List[Tuple[float, ...]]]
TGeometryList = List[TGeometryItem]

<<<<<<< HEAD
def get_hifi_geometry(
    geometry: str,
    allowedtypes: List[str]) -> str:
    '''
    Summary:
        Return the highest fidelity geometry given a list of geometries for a specific geometry type

    Args:
        geometry (str): geometry type to search below
        allowedtypes (List[str]): list of allowed geometry types (eg. POINT, LINE, ...)

    Returns:
        str: highest fidelity geometry from allowedtypes list
    '''

    geometries: Tuple[str] = ['POINT','LINE','ARC','ELLIPSE','SPLINE','LWPOLYLINE']

    # Special Case for SPLINE
    if geometry == 'SPLINE':

        # SPLINE -> LINES -> POINTS
        # If line is an exceptable geometry
        if 'LINE' in allowedtypes:

            return 'LINE'
        
        # If point is an exceptable geometry
        elif 'POINT' in allowedtypes:

            return 'POINT'
    
    # Special Case for LWPOLYLINE
    if geometry == 'LWPOLYLINE':

        # LWPOLYLINE -> ARCS/LINES -> LINES -> POINTS
        # If arc and line are expectable geometries
        if 'ARC' in allowedtypes and 'LINE' in allowedtypes:

            return 'ARC'
        
        # If only line is an exceptable geometry
        elif 'ARC' not in allowedtypes and 'LINE' in allowedtypes:

            return 'LINE'

        # If only point is an exceptable geometry
        elif 'POINT' in allowedtypes:

            return 'POINT'

    # Run through all geometries lower than the passed geometry
    for index in range((geometries.index(geometry)-1),-1,-1):

        # Return first geometry that is in allowed types below geometry
        if geometries[index] in allowedtypes: return geometries[index]

    # No geometry was found
    return []
#end def

def import_dxf_file(
    filename: str,
    allowedtypes: List[str] = [],
    convert: Optional[bool] = False,
    num_segments: float = 0, 
    segment_length: float = 0, 
    segment_units: str = 'um') -> TGeometryList:
    '''
    Summary:
        Import a DXF file and returning a list of entities
    Args:
        filename (str): filename of DXF file to read
        allowedtypes (List[str]): list of allowed geometry types (eg. POINT, LINE, ...)
        NOTE If the list is empty then all types will be imported.
        convert (bool, optional): flag for whether to convert non-allowed geometry types to allowable geometry types
        num_segments (float, optional): Number of segments to divide given geometry into to produce the return geometry. Defaults to 0.
        segment_length (float, optional): Length of segments to divide given geometry into to produce return geometry. Defaults to 0.
        units (str, optional): Units for segment length. Defaults to 'um'.
=======
def import_dxf_file(
    filename: str,
    allowedtypes: List[str] = []) -> TGeometryList:
    '''
    Summary:
        Import a DXF file and returning a list of entities
    Args:
        filename (str): filename of DXF file to read
        allowedtypes (List[str]): list of allowed geometry types (eg. POINT, LINE, ...),
        NOTE If the list is empty then all types will be imported.
>>>>>>> e74f08ff
    Raises:
        Exception: Passed file name is not found, corrupt, or not a DXF file
        Warning: Unknown Geometry is found
    Returns:
        TGeometryList: A list of all geometry names followed by a unique ID # and a list of associated points in 2D/3D, represented in microns and degrees
        List of supported geometries and their associated values
            POINT: ('POINT:#', [(X,Y,Z)])
            LINE: ('LINE:#', [START (X,Y,Z), END (X,Y,Z)])
            ARC: ('ARC:#', [CENTER (X,Y,Z), RADIUS/START ANGLE/END ANGLE(#,#,#)]) NOTE Includes circles
            ELLIPSE: ('ELLIPSE:#', [CENTER (X,Y,Z), MAJOR AXIS ENDPOINT(X,Y,Z), RATIO OF MINOR TO MAJOR AXIS (#)])
            SPLINE: ('SPLINE:#', [DEGREE, CLOSED, # CONTROL POINT(S) (#,BOOLEAN,#)], CONTROL POINT(S) [(X,Y,Z)], KNOT(S) [#,...], WEIGHT(S) [#,...])
            LWPOLYLINE: ('LWPOLYLINE:#', POINT VALUES [X,Y,Z,START WIDTH,END WIDTH,BULGE], CLOSED/OPEN [BOOLEAN])
    '''
    
    # Import file
    try:
        dxf_drawing: Drawing = ezdxf.readfile(filename)
    except OSError as error:
        # Reraise error
        raise Exception('Invalid/Corrupt/Missing DXF File') from error
    except ezdxf.DXFStructureError:
        # Catch errors
        warning('Invalid/Corrupted DXF Structures')
        return []
    #end try

    # Get all entities from dxf
    modelspace: Modelspace = dxf_drawing.modelspace()
    entities: EntitySpace = modelspace.entity_space

    # Get conversion factor to nanometers
    units = dxf_drawing.units
    conversion_factor: float = CONVERSION_FACTORS[units]

    # Create empty list of geometries
    geometries: TGeometryList = []

    # Cycle through all entities
    for entity_index, entity in enumerate(entities):

        # Entity name
        name: str = entity.DXFTYPE

<<<<<<< HEAD
        # # Check if this is an allowed geometry type
        # if allowedtypes and name not in allowedtypes:
        #     continue

        if name == 'POINT' and (allowedtypes == [] or name in allowedtypes):
=======
        # Check if this is an allowed geometry type
        if allowedtypes and name not in allowedtypes:
            continue

        if name == 'POINT':
>>>>>>> e74f08ff
            # Create point entry: ('POINT:#': [(X,Y,Z)])
            point = (
                f'POINT:{entity_index}',
                    [
                        tuple([conversion_factor * x for x in entity.dxf.location]),
                    ]
            )

            # Add point to geometries
            geometries.append(point)

        elif name == 'LINE': 
            # Create line entry: ('LINE:#': [START (X,Y,Z), END (X,Y,Z)])
            line = (
                    f'LINE:{entity_index}',
                    [
                        tuple([conversion_factor * x for x in entity.dxf.start.xyz]),
                        tuple([conversion_factor * x for x in entity.dxf.end.xyz])
                    ]
            )

<<<<<<< HEAD
            # If line is an allowed type or allowedtypes was not set
            if name in allowedtypes or not allowedtypes:

                # Add line to geometries
                geometries.append(line)

             # If convert flag is set and point is a valid type to be converted to
            elif convert and 'POINT' in allowedtypes:

                # Convert ellipse geometry to a TGeometryList
                given_geometry_list: TGeometryList = []
                given_geometry_list.append(line)

                # Down-convert line geometry to point
                line_converted = geometry_to_line.convert_to('LINE',get_hifi_geometry(name,allowedtypes),given_geometry_list,num_segments,segment_length,segment_units)

                # Add converted geometry to geometries
                for geometry in line_converted:
                    geometries.append(geometry)

        elif name == 'ARC' or name == 'CIRCLE':  # NOTE Arc and Cirlces from dxf into one type internally
=======
            # Add line to geometries
            geometries.append(line)

        elif name == 'ARC' or name == 'CIRCLE':  # Group Arc and Cirlces from dxf into one type internally
>>>>>>> e74f08ff
            
            # Set angles
            if name == 'CIRCLE':  # CIRCLE
                start_angle = 0.0
                end_angle = 360.0
            else:  # ARC
                start_angle = entity.dxf.start_angle
                end_angle = entity.dxf.end_angle
            #end if

            # Create arc entry: ('ARC:#': [CENTER (X,Y,Z), RADIUS/START ANGLE/END ANGLE(#,#,#)])
            arc = (
                    f'ARC:{entity_index}',
                        [
                            tuple([conversion_factor * x for x in entity.dxf.center.xyz]),
                            tuple([entity.dxf.radius * conversion_factor, start_angle, end_angle])
                        ]
            )

<<<<<<< HEAD
            # If arc is an allowed type or allowedtypes was not set
            if name in allowedtypes or not allowedtypes:

                # Add line to geometries
                geometries.append(arc)

             # If convert flag is set and point is a valid type to be converted to
            elif convert and get_hifi_geometry(name,allowedtypes):

                # Convert arc geometry to a TGeometryList
                given_geometry_list: TGeometryList = []
                given_geometry_list.append(arc)

                # Down-convert arc geometry
                arc_converted = geometry_to_line.convert_to('ARC',get_hifi_geometry(name,allowedtypes),given_geometry_list,num_segments,segment_length,segment_units)

                # Add converted geometry to geometries
                for geometry in arc_converted:
                    geometries.append(geometry)
=======
            # Add arc to geometries
            geometries.append(arc)
>>>>>>> e74f08ff

        elif name == 'ELLIPSE':
            # Create ellipse entry: ('ELLIPSE:#': [CENTER (X,Y,Z), MAJOR AXIS ENDPOINT(X,Y,Z), RATIO OF MINOR TO MAJOR AXIS (#)])
            ellipse = (
                f'{name}:{entity_index}',
                        [
                            tuple([conversion_factor * x for x in entity.dxf.center.xyz]),
                            tuple([conversion_factor * x for x in entity.dxf.major_axis.xyz]),
                            (entity.dxf.ratio, )
                        ]
            )

            # Add ellipse to geometries
            geometries.append(ellipse)

        elif name == 'SPLINE':

            # Create variables
            points: List[Tuple[float, ...]] = []
            knots: Tuple[float, ...] = []
            weights: Tuple[float, ...] = []

            # Add degree,closed,#control points
            points.append(tuple([entity.dxf.degree, entity.CLOSED, len(entity.control_points)]))

            # Convert control points
            for index,point in enumerate(entity.control_points):
                points.append(tuple(conversion_factor*x for x in point))
            
            # Convert knots
            for knot in entity.knots:
                knots += (knot,)
            points.append(knots)

            # Create weights if necessary
            if len(entity.weights) == 0:
                for point in range(len(entity.control_points)):
                    weights += (1.0,)
            else:
                for point in range(len(entity.control_points)):
                    weights += (entity.weights[point],)
            points.append(weights)

<<<<<<< HEAD
            # Create ellipse entry: ('ELLIPSE:#': [CENTER (X,Y,Z), MAJOR AXIS ENDPOINT(X,Y,Z), RATIO OF MINOR TO MAJOR AXIS (#)])
            ellipse = (
                f'{name}:{entity_index}',
                        [
                            tuple([conversion_factor * x for x in entity.dxf.center.xyz]),
                            tuple([conversion_factor * x for x in entity.dxf.major_axis.xyz]),
                            (entity.dxf.ratio, )
                        ]
            )

            # If ellipse is an allowed type or allowedtypes was not set
            if name in allowedtypes or not allowedtypes:
                
                # Add ellipse to geometries
                geometries.append(ellipse) 

            # If convert flag is set and there exists a geometry for ellipse to be converted to
            elif convert and get_hifi_geometry(name,allowedtypes):

                # Convert ellipse geometry to a TGeometryList
                given_geometry_list: TGeometryList = []
                given_geometry_list.append(ellipse)

                # Down-convert ellipse geometry to next highest fidelity geometry
                ellipse_converted = geometry_to_line.convert_to('ELLIPSE',get_hifi_geometry(name,allowedtypes),given_geometry_list,num_segments,segment_length,segment_units)

                # Add converted geometry to geometries
                for geometry in ellipse_converted:
                    geometries.append(geometry)

        elif name == 'SPLINE':

            # Create variables
            points: List[Tuple[float, ...]] = []
            knots: Tuple[float, ...] = []
            weights: Tuple[float, ...] = []

            # Add degree,closed,#control points
            points.append(tuple([entity.dxf.degree, entity.CLOSED, len(entity.control_points)]))

            # Convert control points
            for index,point in enumerate(entity.control_points):
                points.append(tuple(conversion_factor*x for x in point))
            
            # Convert knots
            for knot in entity.knots:
                knots += (knot,)
            points.append(knots)

            # Create weights if necessary
            if len(entity.weights) == 0:
                for point in range(len(entity.control_points)):
                    weights += (1.0,)
            else:
                for point in range(len(entity.control_points)):
                    weights += (entity.weights[point],)
            points.append(weights)

=======
>>>>>>> e74f08ff
            # Create spline entry: ('SPLINE:#': [DEGREE, CLOSED, # CONTROL POINT(S) (#,BOOLEAN,#)], CONTROL POINT(S) [(X,Y,Z)], KNOT(S) [#,...], WEIGHT(S) [#,...])
            spline = (
                f'{name}:{entity_index}',points
            )
<<<<<<< HEAD
            
            # If spline is an allowed type or allowedtypes was not set
            if name in allowedtypes or not allowedtypes:
                
                # Add spline to geometries
                geometries.append(spline) 

            # If convert flag is set and there exists a geometry for ellipse to be converted to
            elif convert and get_hifi_geometry(name,allowedtypes):

                # Convert ellipse geometry to a TGeometryList
                given_geometry_list: TGeometryList = []
                given_geometry_list.append(spline)

                # Down-convert ellipse geometry to next highest fidelity geometry
                spline_converted = geometry_to_line.convert_to('SPLINE',get_hifi_geometry(name,allowedtypes),given_geometry_list,num_segments,segment_length,segment_units)

                # Add converted geometry to geometries
                for geometry in spline_converted:
                    geometries.append(geometry)

=======

            # Add spline to geometries
            geometries.append(spline)

>>>>>>> e74f08ff
        elif name == 'LWPOLYLINE':
            points: List[Tuple[float, ...]] = []
            
            # Create points
            for index in range(int(len(entity.lwpoints.values)/5)):  # Format points
                value = entity.lwpoints.values
                value_index = 5*index
                points.append((conversion_factor*value[value_index],
                    conversion_factor*value[value_index+1],
                    value[value_index+2],
                    value[value_index+3],
                    value[value_index+4],))
            #end for

            # Add closed/open
            points.append((1.0 if entity.closed else 0.0))

            # Create lwpolyline entry: ('LWPOLYLINE:#:' POINT VALUES [X,Y,Z,START WIDTH,END WIDTH,BULGE], CLOSED/OPEN [BOOLEAN])
            lwpolyline = (
                f'{name}:{entity_index}', points
            )

<<<<<<< HEAD
             # If ellipse is an allowed type or allowedtypes was not set
            if name in allowedtypes or not allowedtypes:
                
                # Add ellipse to geometries
                geometries.append(lwpolyline) 

            # If convert flag is set and there exists a geometry for ellipse to be converted to
            elif convert and get_hifi_geometry(name,allowedtypes):

                # Convert ellipse geometry to a TGeometryList
                given_geometry_list: TGeometryList = []
                given_geometry_list.append(lwpolyline)

                # Down-convert ellipse geometry to next highest fidelity geometry
                lwpolyline_converted = geometry_to_line.convert_to('LWPOLYLINE',get_hifi_geometry(name,allowedtypes),given_geometry_list,num_segments,segment_length,segment_units)

                # Add converted geometry to geometries
                for geometry in lwpolyline_converted:
                    geometries.append(geometry)
=======
            # Add spline to geometries
            geometries.append(lwpolyline)
>>>>>>> e74f08ff

        # Unsupported geometries
        else:
            # Throw a warning when entity is not accounted for
            warning(f'UNKNOWN GEOMETRY: {name}')
        # end if
    #end for

    return geometries
#end def

def export_dxf_file(
    filename: str,
    scans: TGeometryList,
    exportunits: Optional[str] = 'um') -> bool:
    '''
    Summary:
        Export/create a DXF file from a list of entities
    Args:
        filename (str): DXF filename with path
        scans (TGeometryList): List of geometries to write to DXF file
        exportunits (str, optional): Units to export DXF in, defaults 'um'=Microns.
        List of exportable geometries:
            POINT: ('POINT:#', [(X,Y,Z)])
            LINE: ('LINE:#', [START (X,Y,Z), END (X,Y,Z)])
            ARC: ('ARC:#', [CENTER (X,Y,Z), RADIUS/START ANGLE/END ANGLE(#,#,#)]) NOTE Includes circles
            ELLIPSE: ('ELLIPSE:#', [CENTER (X,Y,Z), MAJOR AXIS ENDPOINT(X,Y,Z), RATIO OF MINOR TO MAJOR AXIS (#)])
            SPLINE: ('SPLINE:#', [DEGREE, CLOSED, # CONTROL POINT(S) (#,BOOLEAN,#)], CONTROL POINT(S) [(X,Y,Z)], KNOT(S) [#,...], WEIGHT(S) [#,...])
            LWPOLYLINE: ('LWPOLYLINE:#', POINT VALUES [X,Y,Z,START WIDTH,END WIDTH,BULGE], CLOSED/OPEN [BOOLEAN])
    Raises:
        Exception: No scans are passed
        Exception: No file extension is passed
        Exception: Invalid units are passed
        Warning: Unknown Geometry is found
    Returns:
        bool: True upon successful completion
    '''

    # Create DXF file
    dxf_drawing: Drawing = ezdxf.new('R2010')

    # Set output units
    if exportunits in UNIT_TABLE:
        # Set units to passed units
        dxf_drawing.units = UNIT_TABLE.index(exportunits)
    else:
        raise Exception('Invalid Units {}', exportunits) from None

    # Find conversion factor
    conversion_factor = CONVERSION_FACTORS[UNIT_TABLE.index(exportunits)+1]

    # Get modelspace
    model_space: Modelspace = dxf_drawing.modelspace()

    # Check to make sure that scans is not null 
    # TODO update for list of null geometries
    if len(scans) == 0:
        raise Exception('Scans contains no objects') from None

    # Add each entitiy in the passed list
    for entry in scans:
<<<<<<< HEAD
        for values in entry:

            # Name of geometry TODO may be an issue with grabbing first letter vs entire word
            name = entry[0]  

            # Truncate name to just include the geometry
            geometry_name: str = ''.join([i for i in name if i.isalpha()])

            # List to store geometry
            points: List[Tuple[float, ...]] = entry[1]

            if geometry_name == 'POINT':

                # Create point from ('POINT:#': [(X,Y,Z)])
                model_space.add_point(tuple(point/conversion_factor for point in points[0]))

            elif geometry_name == 'LINE':

                # Create line from ('LINE:#': [START (X,Y,Z), END (X,Y,Z)])
                model_space.add_line(
                    tuple(point/conversion_factor for point in points[0]), 
                    tuple(point/conversion_factor for point in points[1])
                    )

            elif geometry_name == 'ARC':

                # Circle
                if points[1][1] == 0 and points[1][2] == 360:

                    # Create circle from ('ARC:#': [CENTER (X,Y,Z), RADIUS/START ANGLE/END ANGLE(#,#,#)])
                    model_space.add_circle(
                        tuple(point/conversion_factor for point in points[0]),
                        points[1][0]/conversion_factor
                        )

                else:
                    # Create arc from ('ARC:#': [CENTER (X,Y,Z), RADIUS/START ANGLE/END ANGLE(#,#,#)])
                    model_space.add_arc(
                        tuple(point/conversion_factor for point in points[0]), 
                        points[1][0]/conversion_factor, 
                        points[1][1], 
                        points[1][2], 
                        True
                        )

            elif geometry_name == 'ELLIPSE':

                # Create ellipse from ('ELLIPSE:#': [CENTER (X,Y,Z), MAJOR AXIS ENDPOINT(X,Y,Z), RATIO OF MINOR TO MAJOR AXIS (#)])
                model_space.add_ellipse(
                    tuple(point/conversion_factor for point in points[0]),
                    tuple(point/conversion_factor for point in points[1]), 
                    points[2][0]
                    )

            elif geometry_name == 'SPLINE':
                control_points: Iterable[Vertex] = []

                # Convert tuple to iterable of vertices
                for i in range(points[0][2]): control_points.append(tuple(point/conversion_factor for point in points[i+1]))

                # Determine if the spline is open or closed
                if points[0][1] == 1:  

                    # Create spline from ('SPLINE:#': [DEGREE, CLOSED, # CONTROL POINT(S) (#,BOOLEAN,#)], CONTROL POINT(S) [(X,Y,Z)], KNOT(S) [#,...], WEIGHT(S) [#,...])
                    model_space.add_rational_spline(
                        control_points, 
                        points[points[0][2]+2], 
                        points[0][0], 
                        points[points[0][2]+1]
                        )
                else:

                    # Create spline from ('SPLINE:#': [DEGREE, CLOSED, # CONTROL POINT(S) (#,BOOLEAN,#)], CONTROL POINT(S) [(X,Y,Z)], KNOT(S) [#,...], WEIGHT(S) [#,...])
                    model_space.add_closed_rational_spline(
                        control_points, 
                        points[points[0][2]+2], 
                        points[0][0], 
                        points[points[0][2]+1]
                        )

            elif geometry_name == 'LWPOLYLINE':

                # Get and remove closed boolean
                closed: bool = points[-1]
                del points[-1]

                # Convert points to proper units
                values: List[Tuple[float, ...]] = []
                for i in range(len(points)): values.append(tuple(point/conversion_factor for point in points[i]))

                # Create lwpolyline from LWPOLYLINE: ('LWPOLYLINE:#:' POINT VALUES [X,Y,Z,START WIDTH,END WIDTH,BULGE], CLOSED/OPEN [BOOLEAN])
                model_space.add_lwpolyline(
                    values, 
                    dxfattribs={
                        'closed': closed
                        }
                    )

            else:

                # Throw a warning when entity is not accounted for
                warning('UNKNOWN GEOMETRY: '+geometry_name)
            #end if
=======

        # Name of geometry
        name = entry[0]  

        # Truncate name to just include the geometry
        geometry_name: str = ''.join([i for i in name if i.isalpha()])

        # List to store geometry
        points: List[Tuple[float, ...]] = entry[1]

        if geometry_name == 'POINT':

            # Create point from ('POINT:#': [(X,Y,Z)])
            model_space.add_point(tuple(point/conversion_factor for point in points[0]))

        elif geometry_name == 'LINE':

            # Create line from ('LINE:#': [START (X,Y,Z), END (X,Y,Z)])
            model_space.add_line(
                tuple(point/conversion_factor for point in points[0]), 
                tuple(point/conversion_factor for point in points[1])
                )

        elif geometry_name == 'ARC':

            # Circle
            if points[1][1] == 0 and points[1][2] == 360:

                # Create circle from ('ARC:#': [CENTER (X,Y,Z), RADIUS/START ANGLE/END ANGLE(#,#,#)])
                model_space.add_circle(
                    tuple(point/conversion_factor for point in points[0]),
                    points[1][0]/conversion_factor
                    )

            else:
                # Create arc from ('ARC:#': [CENTER (X,Y,Z), RADIUS/START ANGLE/END ANGLE(#,#,#)])
                model_space.add_arc(
                    tuple(point/conversion_factor for point in points[0]), 
                    points[1][0]/conversion_factor, 
                    points[1][1], 
                    points[1][2], 
                    True
                    )

        elif geometry_name == 'ELLIPSE':

            # Create ellipse from ('ELLIPSE:#': [CENTER (X,Y,Z), MAJOR AXIS ENDPOINT(X,Y,Z), RATIO OF MINOR TO MAJOR AXIS (#)])
            model_space.add_ellipse(
                tuple(point/conversion_factor for point in points[0]),
                tuple(point/conversion_factor for point in points[1]), 
                points[2][0]
                )

        elif geometry_name == 'SPLINE':
            control_points: Iterable[Vertex] = []

            # Convert tuple to iterable of vertices
            for i in range(points[0][2]): control_points.append(tuple(point/conversion_factor for point in points[i+1]))

            # Determine if the spline is open or closed
            if points[0][1] == 1:  

                # Create spline from ('SPLINE:#': [DEGREE, CLOSED, # CONTROL POINT(S) (#,BOOLEAN,#)], CONTROL POINT(S) [(X,Y,Z)], KNOT(S) [#,...], WEIGHT(S) [#,...])
                model_space.add_rational_spline(
                    control_points, points[points[0][2]+2], points[0][0], points[points[0][2]+1])
            else:

                # Create spline from ('SPLINE:#': [DEGREE, CLOSED, # CONTROL POINT(S) (#,BOOLEAN,#)], CONTROL POINT(S) [(X,Y,Z)], KNOT(S) [#,...], WEIGHT(S) [#,...])
                model_space.add_closed_rational_spline(
                    control_points, points[points[0][2]+2], points[0][0], points[points[0][2]+1])

        elif geometry_name == 'LWPOLYLINE':

            # Get and remove closed boolean
            closed: bool = points[-1]
            del points[-1]
            
            # Convert points to proper units
            values: List[Tuple[float, ...]] = []
            for i in range(len(points)): values.append(tuple(point/conversion_factor for point in points[i]))

            # Create lwpolyline from LWPOLYLINE: ('LWPOLYLINE:#:' POINT VALUES [X,Y,Z,START WIDTH,END WIDTH,BULGE], CLOSED/OPEN [BOOLEAN])
            model_space.add_lwpolyline(
                values, 
                dxfattribs={
                    'closed': closed
                    }
                )

        else:

            # Throw a warning when entity is not accounted for
            warning('UNKNOWN GEOMETRY: '+geometry_name)
        #end if
>>>>>>> e74f08ff
    #end for

    # Catch filename with no extension and raise an error
    if not filename.endswith('.dxf'):
        raise Exception('Filename does not contain extension')

    # Save DXF file
    dxf_drawing.saveas(filename)

    # Return True if successful
    return True
#end def

def import_txt_file(
    filename: str,
    units: Optional[str] = 'um') -> TGeometryList:
    '''
    Summary:
        Imports a list of points from a textfile
    Args:
        filname (str): TXT filename with path
        units (str, optional): Units to import TXT in, defaults to Microns.
    Raises:
        Exception: Passed file name is not found
    Returns:
        TGeometryList: A list of points followed by a unique ID # and a list of associated values in 2D/3D
        List of supported geometries and how they are stored
            POINT: ('POINT:#', [(X,Y,Z)])
    '''
    
    # Import text file
    with open(filename, newline='') as file:
        points: List[str] = file.readlines()

        # Create empty list for geometries and index
        geometries: TGeometryList = []
        geometries_index = 0

        # Get conversion factor
        unit_index = UNIT_TABLE.index(units)
        conversion_factor = CONVERSION_FACTORS[unit_index + 1]

        # Loop through all points
        for point in points:

            # Remove newline character
            point = point.rstrip('\n')
            point = point.rstrip('\r')

            # Determine if line is a valid point
            valid_3d_point = re.fullmatch(r'\d+.\d+,\d+.\d+,\d+.\d+', point)
            valid_2d_point = re.fullmatch(r'\d+.\d+,\d+.\d+', point)

            if valid_3d_point or valid_2d_point:

                # Get points, convert to float, multiply by conversion factor
                points: Tuple[float] = tuple(
                    point*conversion_factor for point in map(float, re.findall(r'\d+.\d+', point))
                )

                # Create point entry: ('POINT:#', [(X,Y,Z)])
                point_entry = (f'POINT:{geometries_index}',points)
<<<<<<< HEAD

                # Add point to geometries
                geometries.append(point_entry)

                # Increase index
                geometries_index += 1
            #end if

        # Return list of geometries
        return geometries
#end def

=======

                # Add point to geometries
                geometries.append(point_entry)

                # Increase index
                geometries_index += 1
            #end if

        # Return list of geometries
        return geometries
#end def

>>>>>>> e74f08ff
def export_txt_file(
    filename: str,
    scans: TGeometryList,
    exportunits: Optional[str] = 'um') -> bool:
    '''
    Summary:
        Creates/Overrides a TXT file with a list of points passed
    Args:
        filename (str): TXT filename with path
        scans (TGeometryList): List of geometries to write to TXT file
        exportunits (str, optional): Units to export TXT in, defaults to Microns.
        List of Exportable Geometries:
            List of supported geometries and the format
            POINT: #.#,#.#,#.#
    Raises:
        Warning: Unknown/Unsupported Geometry is passed
    Returns:
        bool: Returns true upon successful completion
    '''
    
    # Set conversion factor
    if exportunits in UNIT_TABLE:
        # Set units to passed units
        conversion_factor = CONVERSION_FACTORS[UNIT_TABLE.index(exportunits)+1]
    else:
        conversion_factor = 1
        raise Exception('Invalid Units {}', exportunits) from None

    # Create a new textfile if one does not already exist
    # NOTE will override existing files with the same name
    text_file = open(filename, 'w+')

    # Cycle through every geometry from the scans list
    for entry in scans:
        
         # Get the point's values
         name = (''.join([i for i in entry[0].lower() if i.isalpha()]))
         point = entry[1]
         output: str = ''
        
        # Point
         if name == 'point':

             # Generate formatted string based on point
             output = str(tuple(point/conversion_factor for point in point[0]))[1:-1]

         else:
<<<<<<< HEAD

             # Warning on unsupported geometry
             warning('Unsupported geometry')

=======

             # Warning on unsupported geometry
             warning('Unsupported geometry')

>>>>>>> e74f08ff
         # Write to text file with newline
         text_file.write(output+'\n')

    # Return true upon successful completion
    return True
#end def

def import_csv_file(
    filename: str,
    allowedtypes: List[str] = [],
    units: Optional[str] = 'um',
<<<<<<< HEAD
    header: Optional[bool] = True,
    convert: Optional[bool] = False,
    num_segments: float = 0, 
    segment_length: float = 0, 
    segment_units: str = 'um') -> TGeometryList:
=======
    header: Optional[bool] = True) -> TGeometryList:
>>>>>>> e74f08ff
    '''
    Summary:
        Imports and formats geometries from a csv file
    Args:
        filname (str): CSV filename with path
        allowedtypes (List[str]): List of allowed geometry types (eg. POINT, LINE...),
        NOTE If the list is empty then all types will be imported.
        units (str, optional): Units to import CSV in, defaults to 'um'=Microns.
        header (bool, optional): Flag to remove header line
<<<<<<< HEAD
        convert (bool, optional): flag for whether to convert non-allowed geometry types to allowable geometry types
        num_segments (float, optional): Number of segments to divide given geometry into to produce the return geometry. Defaults to 0.
        segment_length (float, optional): Length of segments to divide given geometry into to produce return geometry. Defaults to 0.
        units (str, optional): Units for segment length. Defaults to 'um'.
=======
>>>>>>> e74f08ff
    Raises:
        Exception: Passed file name is not found
        Warning: Passed units are not valid
     Returns:
        TGeometryList: A list of all geometry names followed by a unique ID # and a list of associated points in 2D/3D, represented in microns and degrees
        List of supported geometries and how they are stored
            POINT: ('POINT:#', [(X,Y,Z)])
            LINE: ('LINE:#', [START (X,Y,Z), END (X,Y,Z)])
            ARC: ('ARC:#', [CENTER (X,Y,Z), RADIUS/START ANGLE/END ANGLE(#,#,#)]) NOTE Includes circles
            ELLIPSE: ('ELLIPSE:#', [CENTER (X,Y,Z), MAJOR AXIS ENDPOINT(X,Y,Z), RATIO OF MINOR TO MAJOR AXIS (#)])
    '''
    
    with open(filename, newline='') as file:

        # Read file as csv
        imported_csv: csv = csv.reader(file, delimiter=',')

        # Attempt to read units param
        try:
            unit_index = UNIT_TABLE.index(units)
        except ValueError:
            Warning('Passed units are not valid')
            # Use 'um'
            unit_index = UNIT_TABLE.index('um')
        
        # Use units to generate conversion factor
        conversion_factor = CONVERSION_FACTORS[unit_index + 1]   

        # Create empty list for geometries and index
        geometries: TGeometryList = []

        if header:
            # Skip first line (it should be a header line)
            next(imported_csv)

        # Loop through all entries
        for index,row in enumerate(imported_csv):

            # Get geometry name
            name = row[1].upper()

<<<<<<< HEAD
            # Format arguments
            if name == 'POINT' and (allowedtypes == [] or name in allowedtypes):
=======
            # Check if this is an allowed geometry type
            if allowedtypes and name not in allowedtypes:
                continue

            # Format arguments
            if name == 'POINT':
>>>>>>> e74f08ff
                # Create point entry: ('POINT:#': [(X,Y,Z)])
                point = (
                    f'POINT:{index}',
                        [
                            tuple([point*conversion_factor for point in map(
                                float, re.findall(r'\d+.\d+', row[2]))]),
                        ]
                )

                # Add point to geometries
                geometries.append(point)

            elif name == 'LINE':
                # Create line entry: ('LINE:#': [START (X,Y,Z), END (X,Y,Z)])
                line = (
                        f'LINE:{index}',
                            [
                            tuple([point*conversion_factor for point in map(
                                float, re.findall(r'\d+.\d+', row[2]))]),
                            tuple([point*conversion_factor for point in map(
                                float, re.findall(r'\d+.\d+', row[3]))])
                            ]
                )

<<<<<<< HEAD
                # If line is an allowed type or allowedtypes was not set
                if name in allowedtypes or not allowedtypes:

                    # Add line to geometries
                    geometries.append(line)

                 # If convert flag is set and point is a valid type to be converted to
                elif convert and 'POINT' in allowedtypes:

                    # Convert ellipse geometry to a TGeometryList
                    given_geometry_list: TGeometryList = []
                    given_geometry_list.append(line)

                    # Down-convert line geometry to point
                    line_converted = geometry_to_line.convert_to('LINE',get_hifi_geometry(name,allowedtypes),given_geometry_list,num_segments,segment_length,segment_units)

                    # Add converted geometry to geometries
                    for geometry in line_converted:
                        geometries.append(geometry)

            elif name == 'ARC':
                
                # Create arc entry: ('ARC:#': [CENTER (X,Y,Z), RADIUS/START ANGLE/END ANGLE(#,#,#)])
                arc = (
                        f'ARC:{index}',
                            [
                                tuple([point*conversion_factor for point in map(
                                    float, re.findall(r'\d+.\d+', row[2]))]),
                                tuple([
                                    conversion_factor*float(re.findall(r'\d+.\d+', row[3])[0]),
                                    (float(row[4])),
                                    (float(row[5])),
                                ])
                            ]
                )

                # If arc is an allowed type or allowedtypes was not set
                if name in allowedtypes or not allowedtypes:

                    # Add line to geometries
                    geometries.append(arc)

                 # If convert flag is set and point is a valid type to be converted to
                elif convert and get_hifi_geometry(name,allowedtypes):

                    # Convert arc geometry to a TGeometryList
                    given_geometry_list: TGeometryList = []
                    given_geometry_list.append(arc)

                    # Down-convert arc geometry
                    arc_converted = geometry_to_line.convert_to('ARC',get_hifi_geometry(name,allowedtypes),given_geometry_list,num_segments,segment_length,segment_units)

                    # Add converted geometry to geometries
                    for geometry in arc_converted:
                        geometries.append(geometry)

            elif name == 'ELLIPSE':
                # Create ellipse entry: ('ELLIPSE:#': [CENTER (X,Y,Z), MAJOR AXIS ENDPOINT(X,Y,Z), RATIO OF MINOR TO MAJOR AXIS (#)])
                ellipse = (
                    f'{name}:{index}',
                            [
                                tuple([point*conversion_factor for point in map(
                                    float, re.findall(r'\d+.\d+', row[2]))]),
                                tuple([(float(row[3])*conversion_factor), 0.0, 0.0]),
                                tuple([float(row[4])]),
                            ]
                )

                # If ellipse is an allowed type or allowedtypes was not set
                if name in allowedtypes or not allowedtypes:

                    # Add ellipse to geometries
                    geometries.append(ellipse) 

                # If convert flag is set and there exists a geometry for ellipse to be converted to
                elif convert and get_hifi_geometry(name,allowedtypes):

                    # Convert ellipse geometry to a TGeometryList
                    given_geometry_list: TGeometryList = []
                    given_geometry_list.append(ellipse)

                    # Down-convert ellipse geometry to next highest fidelity geometry
                    ellipse_converted = geometry_to_line.convert_to('ELLIPSE',get_hifi_geometry(name,allowedtypes),given_geometry_list,num_segments,segment_length,segment_units)

                    # Add converted geometry to geometries
                    for geometry in ellipse_converted:
                        geometries.append(geometry)
        
            else:
                # Throw a warning when entity is not accounted for
                warning(f'UNKNOWN GEOMETRY: {name}') 
            #end if
        #end for

=======
                # Add line to geometries
                geometries.append(line)

            elif name == 'ARC':
                # Create arc entry: ('ARC:#': [CENTER (X,Y,Z), RADIUS/START ANGLE/END ANGLE(#,#,#)])
                arc = (
                        f'ARC:{index}',
                            [
                                tuple([point*conversion_factor for point in map(
                                    float, re.findall(r'\d+.\d+', row[2]))]),
                                tuple([
                                    conversion_factor*float(re.findall(r'\d+.\d+', row[3])[0]),
                                    (float(row[4])),
                                    (float(row[5])),
                                ])
                            ]
                )

                # Add arc to geometries
                geometries.append(arc)

            elif name == 'ELLIPSE':
                # Create ellipse entry: ('ELLIPSE:#': [CENTER (X,Y,Z), MAJOR AXIS ENDPOINT(X,Y,Z), RATIO OF MINOR TO MAJOR AXIS (#)])
                ellipse = (
                    f'{name}:{index}',
                            [
                                tuple([point*conversion_factor for point in map(
                                    float, re.findall(r'\d+.\d+', row[2]))]),
                                tuple([(float(row[3])*conversion_factor), 0.0, 0.0]),
                                tuple([float(row[4])]),
                            ]
                )

                # Add ellipse to geometries
                geometries.append(ellipse)
        #end for

>>>>>>> e74f08ff
    return geometries
# end def

def export_csv_file(
    filename: str,
    scans: TGeometryList,
    exportunits: Optional[str] = 'um',
    header: Optional[bool] = True) -> bool:
    '''
    Summary:
        Creates/Overrides a CSV file with a list of geometries passed
    Args:
        filename (str): CSV filename with path
        scans (TGeometryList): List of geometries to write to CSV file
        exportunits (str, optional): Units to export CSV in, defaults 'um'=Microns.
        header (bool, optional): Flag to add header line
        List of Exportable Geometries:
            List of supported geometries and the format
            POINT: ('POINT:#', [(X,Y,Z)])
            LINE: ('LINE:#', [START (X,Y,Z), END (X,Y,Z)])
            ARC: ('ARC:#', [CENTER (X,Y,Z), RADIUS/START ANGLE/END ANGLE(#,#,#)]) NOTE Includes circles
            ELLIPSE: ('ELLIPSE:#', [CENTER (X,Y,Z), MAJOR AXIS ENDPOINT(X,Y,Z), RATIO OF MINOR TO MAJOR AXIS (#)])
    Raises:
        Warning: Unknown/Unsupported Geometry is passed
    Returns:
        bool: Returns true upon successful completion
    '''
    
    # Set conversion factor
    if exportunits in UNIT_TABLE:
        # Set units to passed units
        conversion_factor = CONVERSION_FACTORS[UNIT_TABLE.index(exportunits)+1]
    else:
        conversion_factor = 1
        raise Exception('Invalid Units {}', exportunits) from None
    
    # NOTE will override existing files with the same name
    # Create a csv file if not already created
    with open(filename, 'w', newline='') as file:
        output_table: csv = csv.writer(file, delimiter=',')

        if header:
            # Create header
            output_table.writerow(['name', 'scantype', 'arg1', 'arg2', 'arg3', 'arg4'])
<<<<<<< HEAD

        # Cycle through every geometry from the scans list
        for entry in scans:

                # Create an empty row
                row = ['', '', '', '', '', '']

                # Add name and scantype
                row[0] = entry[0]
                scantype: str = (''.join([i for i in entry[0].lower() if i.isalpha()]))
                row[1] = scantype

                # Get list of args
                args = entry[1]

                # Format according to geometry
                if scantype == 'point':

                    # Add x,y,z coordinate
                    row[2] = str(tuple(arg/conversion_factor for arg in args[0]))[1:-1]

                elif scantype == 'line':

                    # Add start point
                    row[2] = str(tuple(arg/conversion_factor for arg in args[0]))[1:-1]

                    # Add end point
                    row[3] = str(tuple(arg/conversion_factor for arg in args[1]))[1:-1]

                elif scantype == 'arc':

                    # Add center point
                    row[2] = str(tuple(arg/conversion_factor for arg in args[0]))[1:-1]

                    # Add radius
                    row[3] = str(args[1][0]/conversion_factor)

                    # Add start angle
                    row[4] = args[1][1]

                    # Add end angle
                    row[5] = args[1][2]

                elif scantype == 'ellipse':

                    # Add center point
                    row[2] = str(tuple(arg/conversion_factor for arg in args[0]))[1:-1]

                    # Add length of major axis
                    row[3] = str(args[1][0]/conversion_factor)

                    # Add ratio of minor to major
                    row[4] = str(args[2])[1:-2]

                else:
                    # Throw a warning when entity is not accounted for
                    warning('Unsupported geometry')
                # end if

                # Add row to the table
                output_table.writerow(row)

            # end for

    # Return true upon successful
    return True
#end def

def import_file(
    filename: str,
    allowedtypes: List[str] = [],
    units: Optional[str] = 'um',
    header: Optional[bool] = True,
    convert: Optional[bool] = False,
    num_segments: float = 0, 
    segment_length: float = 0, 
    segment_units: str = 'um') -> TGeometryList:
    '''
    Summary:
        Wrapper function for importing all filetypes
    Args:
        filname (str): Filename with path
        allowedtypes (List[str]): List of allowed geometry types (eg. POINT, LINE...),
        NOTE If the list is empty then all types will be imported.
        units (str, optional): Units to import CSV in, defaults to 'um'=Microns.
        header (bool, optional): Flag to remove header line
        convert (bool, optional): flag for whether to convert non-allowed geometry types to allowable geometry types
        num_segments (float, optional): Number of segments to divide given geometry into to produce the return geometry. Defaults to 0.
        segment_length (float, optional): Length of segments to divide given geometry into to produce return geometry. Defaults to 0.
        units (str, optional): Units for segment length. Defaults to 'um'.
=======

        # Cycle through every geometry from the scans list
        for entry in scans:

                # Create an empty row
                row = ['', '', '', '', '', '']

                # Add name and scantype
                row[0] = entry[0]
                scantype: str = (''.join([i for i in entry[0].lower() if i.isalpha()]))
                row[1] = scantype

                # Get list of args
                args = entry[1]

                # Format according to geometry
                if scantype == 'point':

                    # Add x,y,z coordinate
                    row[2] = str(tuple(arg/conversion_factor for arg in args[0]))[1:-1]

                elif scantype == 'line':

                    # Add start point
                    row[2] = str(tuple(arg/conversion_factor for arg in args[0]))[1:-1]

                    # Add end point
                    row[3] = str(tuple(arg/conversion_factor for arg in args[1]))[1:-1]

                elif scantype == 'arc':

                    # Add center point
                    row[2] = str(tuple(arg/conversion_factor for arg in args[0]))[1:-1]

                    # Add radius
                    row[3] = str(args[1][0]/conversion_factor)

                    # Add start angle
                    row[4] = args[1][1]

                    # Add end angle
                    row[5] = args[1][2]

                elif scantype == 'ellipse':

                    # Add center point
                    row[2] = str(tuple(arg/conversion_factor for arg in args[0]))[1:-1]

                    # Add length of major axis
                    row[3] = str(args[1][0]/conversion_factor)

                    # Add ratio of minor to major
                    row[4] = str(args[2])[1:-2]

                else:
                    # Throw a warning when entity is not accounted for
                    warning('Unsupported geometry')
                # end if

                # Add row to the table
                output_table.writerow(row)

            # end for

    # Return true upon successful
    return True
#end def

def import_file(
    filename: str,
    units: Optional[str]) -> TGeometryList:
    '''
    Wrapper function for importing all filetypes
    Args:
        filname (str): Filename with path
        units (str, optional): Units to import in, defaults to Microns.
>>>>>>> e74f08ff
    Raises:
        Exception: Unknown filetype
    Returns:
        TGeometryList: List of geometries
    '''

    # Get file extension
    file_type: str = filename.split('.')[1].upper()

    # Run appropriate function
    # DXF file
    if (file_type == "DXF"):
<<<<<<< HEAD
        return import_dxf_file(filename,allowedtypes,convert,num_segments,segment_length,segment_units)

    # CSV file
    elif (file_type == "CSV"):
        return import_csv_file(filename,allowedtypes,units,header,convert,num_segments,segment_length,segment_units)

    # TXT file
    elif (file_type == "TXT"):
        return import_txt_file(filename,units)
=======
        return import_dxf_file(filename)

    # CSV file
    elif (file_type == "CSV"):
        return import_csv_file(filename)

    # TXT file
    elif (file_type == "TXT"):
        return import_txt_file(filename)
>>>>>>> e74f08ff

    else:
        # Unknown filetype
        raise Exception('Filetype Unknown')
        # end if
<<<<<<< HEAD
#end def
=======
#end def
>>>>>>> e74f08ff
<|MERGE_RESOLUTION|>--- conflicted
+++ resolved
@@ -6,10 +6,7 @@
 import re
 from logging import warning
 from typing import Iterable, List, Optional, Tuple
-<<<<<<< HEAD
 import geometry_to_line
-=======
->>>>>>> e74f08ff
 
 import ezdxf
 from ezdxf.document import Drawing
@@ -18,11 +15,7 @@
 from ezdxf.math import Vertex
 
 __author__ = 'Joseph Lawler'
-<<<<<<< HEAD
 __version__ = '1.2.0'
-=======
-__version__ = '1.1.0'
->>>>>>> e74f08ff
 
 CONVERSION_FACTORS = (
     1.0,  # 0 = Unitless (NO CONVERION USED)
@@ -79,15 +72,10 @@
     'usmi',  # US Survey Mile
 )
 
-<<<<<<< HEAD
-=======
-
->>>>>>> e74f08ff
 # Define type for containing geometry elements
 TGeometryItem = Tuple[str, List[Tuple[float, ...]]]
 TGeometryList = List[TGeometryItem]
 
-<<<<<<< HEAD
 def get_hifi_geometry(
     geometry: str,
     allowedtypes: List[str]) -> str:
@@ -166,18 +154,6 @@
         num_segments (float, optional): Number of segments to divide given geometry into to produce the return geometry. Defaults to 0.
         segment_length (float, optional): Length of segments to divide given geometry into to produce return geometry. Defaults to 0.
         units (str, optional): Units for segment length. Defaults to 'um'.
-=======
-def import_dxf_file(
-    filename: str,
-    allowedtypes: List[str] = []) -> TGeometryList:
-    '''
-    Summary:
-        Import a DXF file and returning a list of entities
-    Args:
-        filename (str): filename of DXF file to read
-        allowedtypes (List[str]): list of allowed geometry types (eg. POINT, LINE, ...),
-        NOTE If the list is empty then all types will be imported.
->>>>>>> e74f08ff
     Raises:
         Exception: Passed file name is not found, corrupt, or not a DXF file
         Warning: Unknown Geometry is found
@@ -221,19 +197,11 @@
         # Entity name
         name: str = entity.DXFTYPE
 
-<<<<<<< HEAD
         # # Check if this is an allowed geometry type
         # if allowedtypes and name not in allowedtypes:
         #     continue
 
         if name == 'POINT' and (allowedtypes == [] or name in allowedtypes):
-=======
-        # Check if this is an allowed geometry type
-        if allowedtypes and name not in allowedtypes:
-            continue
-
-        if name == 'POINT':
->>>>>>> e74f08ff
             # Create point entry: ('POINT:#': [(X,Y,Z)])
             point = (
                 f'POINT:{entity_index}',
@@ -255,7 +223,6 @@
                     ]
             )
 
-<<<<<<< HEAD
             # If line is an allowed type or allowedtypes was not set
             if name in allowedtypes or not allowedtypes:
 
@@ -277,12 +244,6 @@
                     geometries.append(geometry)
 
         elif name == 'ARC' or name == 'CIRCLE':  # NOTE Arc and Cirlces from dxf into one type internally
-=======
-            # Add line to geometries
-            geometries.append(line)
-
-        elif name == 'ARC' or name == 'CIRCLE':  # Group Arc and Cirlces from dxf into one type internally
->>>>>>> e74f08ff
             
             # Set angles
             if name == 'CIRCLE':  # CIRCLE
@@ -302,7 +263,6 @@
                         ]
             )
 
-<<<<<<< HEAD
             # If arc is an allowed type or allowedtypes was not set
             if name in allowedtypes or not allowedtypes:
 
@@ -322,10 +282,6 @@
                 # Add converted geometry to geometries
                 for geometry in arc_converted:
                     geometries.append(geometry)
-=======
-            # Add arc to geometries
-            geometries.append(arc)
->>>>>>> e74f08ff
 
         elif name == 'ELLIPSE':
             # Create ellipse entry: ('ELLIPSE:#': [CENTER (X,Y,Z), MAJOR AXIS ENDPOINT(X,Y,Z), RATIO OF MINOR TO MAJOR AXIS (#)])
@@ -369,7 +325,6 @@
                     weights += (entity.weights[point],)
             points.append(weights)
 
-<<<<<<< HEAD
             # Create ellipse entry: ('ELLIPSE:#': [CENTER (X,Y,Z), MAJOR AXIS ENDPOINT(X,Y,Z), RATIO OF MINOR TO MAJOR AXIS (#)])
             ellipse = (
                 f'{name}:{entity_index}',
@@ -428,13 +383,10 @@
                     weights += (entity.weights[point],)
             points.append(weights)
 
-=======
->>>>>>> e74f08ff
             # Create spline entry: ('SPLINE:#': [DEGREE, CLOSED, # CONTROL POINT(S) (#,BOOLEAN,#)], CONTROL POINT(S) [(X,Y,Z)], KNOT(S) [#,...], WEIGHT(S) [#,...])
             spline = (
                 f'{name}:{entity_index}',points
             )
-<<<<<<< HEAD
             
             # If spline is an allowed type or allowedtypes was not set
             if name in allowedtypes or not allowedtypes:
@@ -456,12 +408,6 @@
                 for geometry in spline_converted:
                     geometries.append(geometry)
 
-=======
-
-            # Add spline to geometries
-            geometries.append(spline)
-
->>>>>>> e74f08ff
         elif name == 'LWPOLYLINE':
             points: List[Tuple[float, ...]] = []
             
@@ -484,7 +430,6 @@
                 f'{name}:{entity_index}', points
             )
 
-<<<<<<< HEAD
              # If ellipse is an allowed type or allowedtypes was not set
             if name in allowedtypes or not allowedtypes:
                 
@@ -504,10 +449,6 @@
                 # Add converted geometry to geometries
                 for geometry in lwpolyline_converted:
                     geometries.append(geometry)
-=======
-            # Add spline to geometries
-            geometries.append(lwpolyline)
->>>>>>> e74f08ff
 
         # Unsupported geometries
         else:
@@ -563,13 +504,11 @@
     model_space: Modelspace = dxf_drawing.modelspace()
 
     # Check to make sure that scans is not null 
-    # TODO update for list of null geometries
     if len(scans) == 0:
         raise Exception('Scans contains no objects') from None
 
     # Add each entitiy in the passed list
     for entry in scans:
-<<<<<<< HEAD
         for values in entry:
 
             # Name of geometry TODO may be an issue with grabbing first letter vs entire word
@@ -673,102 +612,6 @@
                 # Throw a warning when entity is not accounted for
                 warning('UNKNOWN GEOMETRY: '+geometry_name)
             #end if
-=======
-
-        # Name of geometry
-        name = entry[0]  
-
-        # Truncate name to just include the geometry
-        geometry_name: str = ''.join([i for i in name if i.isalpha()])
-
-        # List to store geometry
-        points: List[Tuple[float, ...]] = entry[1]
-
-        if geometry_name == 'POINT':
-
-            # Create point from ('POINT:#': [(X,Y,Z)])
-            model_space.add_point(tuple(point/conversion_factor for point in points[0]))
-
-        elif geometry_name == 'LINE':
-
-            # Create line from ('LINE:#': [START (X,Y,Z), END (X,Y,Z)])
-            model_space.add_line(
-                tuple(point/conversion_factor for point in points[0]), 
-                tuple(point/conversion_factor for point in points[1])
-                )
-
-        elif geometry_name == 'ARC':
-
-            # Circle
-            if points[1][1] == 0 and points[1][2] == 360:
-
-                # Create circle from ('ARC:#': [CENTER (X,Y,Z), RADIUS/START ANGLE/END ANGLE(#,#,#)])
-                model_space.add_circle(
-                    tuple(point/conversion_factor for point in points[0]),
-                    points[1][0]/conversion_factor
-                    )
-
-            else:
-                # Create arc from ('ARC:#': [CENTER (X,Y,Z), RADIUS/START ANGLE/END ANGLE(#,#,#)])
-                model_space.add_arc(
-                    tuple(point/conversion_factor for point in points[0]), 
-                    points[1][0]/conversion_factor, 
-                    points[1][1], 
-                    points[1][2], 
-                    True
-                    )
-
-        elif geometry_name == 'ELLIPSE':
-
-            # Create ellipse from ('ELLIPSE:#': [CENTER (X,Y,Z), MAJOR AXIS ENDPOINT(X,Y,Z), RATIO OF MINOR TO MAJOR AXIS (#)])
-            model_space.add_ellipse(
-                tuple(point/conversion_factor for point in points[0]),
-                tuple(point/conversion_factor for point in points[1]), 
-                points[2][0]
-                )
-
-        elif geometry_name == 'SPLINE':
-            control_points: Iterable[Vertex] = []
-
-            # Convert tuple to iterable of vertices
-            for i in range(points[0][2]): control_points.append(tuple(point/conversion_factor for point in points[i+1]))
-
-            # Determine if the spline is open or closed
-            if points[0][1] == 1:  
-
-                # Create spline from ('SPLINE:#': [DEGREE, CLOSED, # CONTROL POINT(S) (#,BOOLEAN,#)], CONTROL POINT(S) [(X,Y,Z)], KNOT(S) [#,...], WEIGHT(S) [#,...])
-                model_space.add_rational_spline(
-                    control_points, points[points[0][2]+2], points[0][0], points[points[0][2]+1])
-            else:
-
-                # Create spline from ('SPLINE:#': [DEGREE, CLOSED, # CONTROL POINT(S) (#,BOOLEAN,#)], CONTROL POINT(S) [(X,Y,Z)], KNOT(S) [#,...], WEIGHT(S) [#,...])
-                model_space.add_closed_rational_spline(
-                    control_points, points[points[0][2]+2], points[0][0], points[points[0][2]+1])
-
-        elif geometry_name == 'LWPOLYLINE':
-
-            # Get and remove closed boolean
-            closed: bool = points[-1]
-            del points[-1]
-            
-            # Convert points to proper units
-            values: List[Tuple[float, ...]] = []
-            for i in range(len(points)): values.append(tuple(point/conversion_factor for point in points[i]))
-
-            # Create lwpolyline from LWPOLYLINE: ('LWPOLYLINE:#:' POINT VALUES [X,Y,Z,START WIDTH,END WIDTH,BULGE], CLOSED/OPEN [BOOLEAN])
-            model_space.add_lwpolyline(
-                values, 
-                dxfattribs={
-                    'closed': closed
-                    }
-                )
-
-        else:
-
-            # Throw a warning when entity is not accounted for
-            warning('UNKNOWN GEOMETRY: '+geometry_name)
-        #end if
->>>>>>> e74f08ff
     #end for
 
     # Catch filename with no extension and raise an error
@@ -831,7 +674,6 @@
 
                 # Create point entry: ('POINT:#', [(X,Y,Z)])
                 point_entry = (f'POINT:{geometries_index}',points)
-<<<<<<< HEAD
 
                 # Add point to geometries
                 geometries.append(point_entry)
@@ -844,20 +686,6 @@
         return geometries
 #end def
 
-=======
-
-                # Add point to geometries
-                geometries.append(point_entry)
-
-                # Increase index
-                geometries_index += 1
-            #end if
-
-        # Return list of geometries
-        return geometries
-#end def
-
->>>>>>> e74f08ff
 def export_txt_file(
     filename: str,
     scans: TGeometryList,
@@ -905,17 +733,10 @@
              output = str(tuple(point/conversion_factor for point in point[0]))[1:-1]
 
          else:
-<<<<<<< HEAD
 
              # Warning on unsupported geometry
              warning('Unsupported geometry')
 
-=======
-
-             # Warning on unsupported geometry
-             warning('Unsupported geometry')
-
->>>>>>> e74f08ff
          # Write to text file with newline
          text_file.write(output+'\n')
 
@@ -927,15 +748,11 @@
     filename: str,
     allowedtypes: List[str] = [],
     units: Optional[str] = 'um',
-<<<<<<< HEAD
     header: Optional[bool] = True,
     convert: Optional[bool] = False,
     num_segments: float = 0, 
     segment_length: float = 0, 
     segment_units: str = 'um') -> TGeometryList:
-=======
-    header: Optional[bool] = True) -> TGeometryList:
->>>>>>> e74f08ff
     '''
     Summary:
         Imports and formats geometries from a csv file
@@ -945,13 +762,10 @@
         NOTE If the list is empty then all types will be imported.
         units (str, optional): Units to import CSV in, defaults to 'um'=Microns.
         header (bool, optional): Flag to remove header line
-<<<<<<< HEAD
         convert (bool, optional): flag for whether to convert non-allowed geometry types to allowable geometry types
         num_segments (float, optional): Number of segments to divide given geometry into to produce the return geometry. Defaults to 0.
         segment_length (float, optional): Length of segments to divide given geometry into to produce return geometry. Defaults to 0.
         units (str, optional): Units for segment length. Defaults to 'um'.
-=======
->>>>>>> e74f08ff
     Raises:
         Exception: Passed file name is not found
         Warning: Passed units are not valid
@@ -993,17 +807,8 @@
             # Get geometry name
             name = row[1].upper()
 
-<<<<<<< HEAD
             # Format arguments
             if name == 'POINT' and (allowedtypes == [] or name in allowedtypes):
-=======
-            # Check if this is an allowed geometry type
-            if allowedtypes and name not in allowedtypes:
-                continue
-
-            # Format arguments
-            if name == 'POINT':
->>>>>>> e74f08ff
                 # Create point entry: ('POINT:#': [(X,Y,Z)])
                 point = (
                     f'POINT:{index}',
@@ -1028,7 +833,6 @@
                             ]
                 )
 
-<<<<<<< HEAD
                 # If line is an allowed type or allowedtypes was not set
                 if name in allowedtypes or not allowedtypes:
 
@@ -1123,45 +927,6 @@
             #end if
         #end for
 
-=======
-                # Add line to geometries
-                geometries.append(line)
-
-            elif name == 'ARC':
-                # Create arc entry: ('ARC:#': [CENTER (X,Y,Z), RADIUS/START ANGLE/END ANGLE(#,#,#)])
-                arc = (
-                        f'ARC:{index}',
-                            [
-                                tuple([point*conversion_factor for point in map(
-                                    float, re.findall(r'\d+.\d+', row[2]))]),
-                                tuple([
-                                    conversion_factor*float(re.findall(r'\d+.\d+', row[3])[0]),
-                                    (float(row[4])),
-                                    (float(row[5])),
-                                ])
-                            ]
-                )
-
-                # Add arc to geometries
-                geometries.append(arc)
-
-            elif name == 'ELLIPSE':
-                # Create ellipse entry: ('ELLIPSE:#': [CENTER (X,Y,Z), MAJOR AXIS ENDPOINT(X,Y,Z), RATIO OF MINOR TO MAJOR AXIS (#)])
-                ellipse = (
-                    f'{name}:{index}',
-                            [
-                                tuple([point*conversion_factor for point in map(
-                                    float, re.findall(r'\d+.\d+', row[2]))]),
-                                tuple([(float(row[3])*conversion_factor), 0.0, 0.0]),
-                                tuple([float(row[4])]),
-                            ]
-                )
-
-                # Add ellipse to geometries
-                geometries.append(ellipse)
-        #end for
-
->>>>>>> e74f08ff
     return geometries
 # end def
 
@@ -1206,7 +971,6 @@
         if header:
             # Create header
             output_table.writerow(['name', 'scantype', 'arg1', 'arg2', 'arg3', 'arg4'])
-<<<<<<< HEAD
 
         # Cycle through every geometry from the scans list
         for entry in scans:
@@ -1297,84 +1061,6 @@
         num_segments (float, optional): Number of segments to divide given geometry into to produce the return geometry. Defaults to 0.
         segment_length (float, optional): Length of segments to divide given geometry into to produce return geometry. Defaults to 0.
         units (str, optional): Units for segment length. Defaults to 'um'.
-=======
-
-        # Cycle through every geometry from the scans list
-        for entry in scans:
-
-                # Create an empty row
-                row = ['', '', '', '', '', '']
-
-                # Add name and scantype
-                row[0] = entry[0]
-                scantype: str = (''.join([i for i in entry[0].lower() if i.isalpha()]))
-                row[1] = scantype
-
-                # Get list of args
-                args = entry[1]
-
-                # Format according to geometry
-                if scantype == 'point':
-
-                    # Add x,y,z coordinate
-                    row[2] = str(tuple(arg/conversion_factor for arg in args[0]))[1:-1]
-
-                elif scantype == 'line':
-
-                    # Add start point
-                    row[2] = str(tuple(arg/conversion_factor for arg in args[0]))[1:-1]
-
-                    # Add end point
-                    row[3] = str(tuple(arg/conversion_factor for arg in args[1]))[1:-1]
-
-                elif scantype == 'arc':
-
-                    # Add center point
-                    row[2] = str(tuple(arg/conversion_factor for arg in args[0]))[1:-1]
-
-                    # Add radius
-                    row[3] = str(args[1][0]/conversion_factor)
-
-                    # Add start angle
-                    row[4] = args[1][1]
-
-                    # Add end angle
-                    row[5] = args[1][2]
-
-                elif scantype == 'ellipse':
-
-                    # Add center point
-                    row[2] = str(tuple(arg/conversion_factor for arg in args[0]))[1:-1]
-
-                    # Add length of major axis
-                    row[3] = str(args[1][0]/conversion_factor)
-
-                    # Add ratio of minor to major
-                    row[4] = str(args[2])[1:-2]
-
-                else:
-                    # Throw a warning when entity is not accounted for
-                    warning('Unsupported geometry')
-                # end if
-
-                # Add row to the table
-                output_table.writerow(row)
-
-            # end for
-
-    # Return true upon successful
-    return True
-#end def
-
-def import_file(
-    filename: str,
-    units: Optional[str]) -> TGeometryList:
-    '''
-    Wrapper function for importing all filetypes
-    Args:
-        filname (str): Filename with path
-        units (str, optional): Units to import in, defaults to Microns.
->>>>>>> e74f08ff
     Raises:
         Exception: Unknown filetype
     Returns:
@@ -1387,7 +1073,6 @@
     # Run appropriate function
     # DXF file
     if (file_type == "DXF"):
-<<<<<<< HEAD
         return import_dxf_file(filename,allowedtypes,convert,num_segments,segment_length,segment_units)
 
     # CSV file
@@ -1397,24 +1082,9 @@
     # TXT file
     elif (file_type == "TXT"):
         return import_txt_file(filename,units)
-=======
-        return import_dxf_file(filename)
-
-    # CSV file
-    elif (file_type == "CSV"):
-        return import_csv_file(filename)
-
-    # TXT file
-    elif (file_type == "TXT"):
-        return import_txt_file(filename)
->>>>>>> e74f08ff
 
     else:
         # Unknown filetype
         raise Exception('Filetype Unknown')
         # end if
-<<<<<<< HEAD
-#end def
-=======
-#end def
->>>>>>> e74f08ff
+#end def
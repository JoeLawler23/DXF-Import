--- conflicted
+++ resolved
@@ -1,14 +1,4 @@
 ## Geometry-Import:
-<<<<<<< HEAD
-
-# Features:
-- Import geometries from DXF,CSV,TXT files and convert to nanometers
-- Exclude certain geometries from importing
-- Test suite for functions
-- Dictionary of line based geometries representing the alphabeta and numbers(0-9)
-
-# Importer Functions:
-=======
 
 # Release 1.2.0
 - Automatically down convert all geometry types for all file types
@@ -44,7 +34,6 @@
         allowedtypes (List[str]): list of allowed geometry types (eg. POINT, LINE, ...)
     Returns:
         str: highest fidelity geometry from allowedtypes list
->>>>>>> 10a6e525
 
 import_dxf_file(
     filename: str,
@@ -184,32 +173,7 @@
         Warning: Unknown/Unsupported Geometry is passed
     Returns:
         bool: Returns true upon successful completion
-    
-
-<<<<<<< HEAD
-# Alphabet_To_Line Functions:
-
-def create_letter(
-      letter: str, 
-      scans: TGeometryList
-      ):
-      
-      Generate a list of lines from a DXF file representing a letter made only from lines
-      Meant to be pasted into the LETTERS_NUMBERS dictionary as an entry
-
-      Args:
-          letter (str): filename
-          scans (TGeometryList): letter geometries from importing the dxf file
-      
-def create_alphabet():
-      
-      Print out entire NUMBERS_LETTERS dictionary from the Letters folder
-      
-# Future Features:
-- Auto down-converting geometries
-- Converting 3D geometries into 2D geometries
-- GUI
-=======
+
 import_file(
     filename: str,
     allowedtypes: List[str] = [],
@@ -331,7 +295,6 @@
 spline_to_lines(
     given_spline: TGeometryList
     )-> TGeometryList:
->>>>>>> 10a6e525
 
     Summary:
         Convert spline into a list of lines
